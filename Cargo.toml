--- conflicted
+++ resolved
@@ -8,10 +8,7 @@
     "web-rocket",
     "web-axum",
     "sherlock",
-<<<<<<< HEAD
     "fuzzer",
-]
-=======
 ]
 
 [workspace.dependencies]
@@ -34,5 +31,4 @@
 
 # The profile that 'cargo dist' will build with
 [profile.dist]
-inherits = "release"
->>>>>>> ceda4220
+inherits = "release"