--- conflicted
+++ resolved
@@ -547,13 +547,8 @@
     /// telling it to stop, so as not to waste CPU cycles
     pub fn deepened_minimax_until_timelimit(
         self,
-<<<<<<< HEAD
         players: Vec<GameType::SnakeIDType>,
-    ) -> MinMaxReturn<GameType, ScoreType> {
-=======
-        players: Vec<T::SnakeIDType>,
-    ) -> (usize, MinMaxReturn<T, ScoreType>) {
->>>>>>> 2f7f9cdd
+    ) -> (usize, MinMaxReturn<GameType, ScoreType>) {
         let current_span = tracing::Span::current();
 
         let max_duration = self.max_duration();
