use rocket_contrib::json::Json;

use super::*;

#[post("/start")]
pub fn start() -> Status {
    Status::NoContent
}

#[post("/end")]
pub fn end() -> Status {
    Status::NoContent
}

#[get("/")]
pub fn me() -> Json<AboutMe> {
    Json(AboutMe {
        apiversion: "1".to_owned(),
        author: Some("coreyja".to_owned()),
        color: Some("#99cc00".to_owned()),
        head: Some("snail".to_owned()),
        tail: Some("rbc-necktie".to_owned()),
        version: None,
    })
}

const MAX_DEPTH: i64 = 14;

fn score(node: &GameState, depth: i64) -> Option<i64> {
    let me: &Battlesnake = node
        .board
        .snakes
        .iter()
        .find(|s| s.id == node.you.id)
        .unwrap();
    let not_me = node
        .board
        .snakes
        .iter()
        .find(|s| s.id != node.you.id)
        .unwrap();

    use std::iter::FromIterator;
    let my_body: HashSet<Coordinate> = HashSet::from_iter(me.body.iter().cloned());
    let other_body: HashSet<Coordinate> = HashSet::from_iter(not_me.body.iter().cloned());

    if me
        .body
        .iter()
        .any(|c| !c.valid(&node.board) || other_body.contains(c))
    {
        return Some(SCORE_LOSE + depth);
    }

    if me.body[1..].contains(&me.body[0]) && depth != 0 {
        return Some(SCORE_LOSE + depth);
    }

    if not_me
        .body
        .iter()
        .any(|c| !c.valid(&node.board) || my_body.contains(c))
    {
        return Some(SCORE_WIN - depth);
    }

    if not_me.body[1..].contains(&not_me.body[0]) && depth != 0 {
        return Some(SCORE_WIN - depth);
    }

    let num_snakes: i64 = node.board.snakes.len().try_into().unwrap();
    if depth % num_snakes != 0 {
        return None;
    }

    if me.body[0] == not_me.body[0] {
        if me.length > not_me.length {
            return Some(SCORE_WIN - depth);
        } else {
            return Some(SCORE_LOSE + depth);
        }
    }

    if depth == MAX_DEPTH {
        // let h: (i64, i64) = (me.health.into(), not_me.health.into());
        let me_length: i64 = me.body.len().try_into().unwrap();
        let other_length: i64 = not_me.body.len().try_into().unwrap();
        let me_health: i64 = me.health.into();

        if other_length + 4 > me_length {
            return Some(-100 + (me_health / 10) + me_length);
        }

        return Some(me_length - other_length);
    }

    None
}

const SCORE_LOSE: i64 = -200;
const SCORE_WIN: i64 = 200;

fn children(node: &GameState, turn_snake_id: &str) -> Vec<(Direction, Coordinate)> {
    let you: &Battlesnake = node
        .board
        .snakes
        .iter()
        .find(|s| s.id == turn_snake_id)
        .expect("We didn't find that snake");
    you.body[0]
        .possbile_moves(&node.board)
        .iter()
        .cloned()
        .collect()
}
use std::convert::TryInto;

fn minimax(
    node: &mut GameState,
    depth: usize,
    is_maximizing: bool,
    alpha: i64,
    beta: i64,
) -> (i64, Option<Direction>) {
    let mut alpha = alpha;
    let mut beta = beta;

    let new_depth = depth.try_into().unwrap();
    if let Some(s) = score(&node, new_depth) {
        return (s, None);
    }

    if is_maximizing {
        let mut best = (i64::MIN, None);

        let me = node.you.id.to_owned();
        for (dir, coor) in children(node, &node.you.id).into_iter() {
            let last_move = node.move_to(&coor, &me);
            let value = minimax(node, depth + 1, false, alpha, beta).0;
            node.reverse_move(last_move);

            if value > best.0 {
                best = (value, Some(dir));
            }
            alpha = std::cmp::max(alpha, best.0);
            if beta <= alpha {
                break;
            }
        }

        best
    } else {
        let mut best = (i64::MAX, None);

        let not_me = node
            .board
            .snakes
            .iter()
            .cloned()
            .filter(|s| s.id != node.you.id)
            .map(|s| s.id)
            .next()
            .unwrap();
        for (dir, coor) in children(node, &not_me).into_iter() {
            let last_move = node.move_to(&coor, &not_me);
            let value = minimax(node, depth + 1, true, alpha, beta).0;
            node.reverse_move(last_move);

            if value < best.0 {
                best = (value, Some(dir));
            }
            beta = std::cmp::min(beta, best.0);
            if beta <= alpha {
                break;
            }
        }

        best
    }
}
use debug_print::debug_println;

#[post("/move", data = "<game_state>")]
<<<<<<< HEAD
pub fn api_moved(game_state: Json<GameState>) -> Json<MoveOutput> {
    let (_score, dir) = minimax(&game_state, 0, true, i64::MIN, i64::MAX, vec![]);
=======
pub fn api_move(game_state: Json<GameState>) -> Json<MoveOutput> {
    let mut game_state = game_state.into_inner();
    let (score, dir) = minimax(&mut game_state, 0, true, i64::MIN, i64::MAX);
    debug_println!("Turn: {} Score: {} Dir: {:?}", game_state.turn, score, dir);
>>>>>>> 99254232

    Json(MoveOutput {
        r#move: dir.unwrap().value(),
        shout: None,
    })
}<|MERGE_RESOLUTION|>--- conflicted
+++ resolved
@@ -181,15 +181,10 @@
 use debug_print::debug_println;
 
 #[post("/move", data = "<game_state>")]
-<<<<<<< HEAD
 pub fn api_moved(game_state: Json<GameState>) -> Json<MoveOutput> {
-    let (_score, dir) = minimax(&game_state, 0, true, i64::MIN, i64::MAX, vec![]);
-=======
-pub fn api_move(game_state: Json<GameState>) -> Json<MoveOutput> {
     let mut game_state = game_state.into_inner();
     let (score, dir) = minimax(&mut game_state, 0, true, i64::MIN, i64::MAX);
     debug_println!("Turn: {} Score: {} Dir: {:?}", game_state.turn, score, dir);
->>>>>>> 99254232
 
     Json(MoveOutput {
         r#move: dir.unwrap().value(),
